--- conflicted
+++ resolved
@@ -29,7 +29,6 @@
 
     <!-- Collapsible navigation -->
     <div class="collapse navbar-collapse" id="navMenu">
-<<<<<<< HEAD
       <!-- Left-aligned primary nav -->
       <ul class="navbar-nav me-auto">
         <!-- Replace these URL names with your actual routes or add conditional rendering -->
@@ -42,12 +41,6 @@
         <li class="nav-item">
           <a class="nav-link" href="{% url 'reports' %}">Reports</a>
         </li>
-=======
-      <ul class="navbar-nav ms-auto">
-        <li class="nav-item"><a class="nav-link" href="{% url 'appointments:list' %}">Appointments</a></li>
-        <li class="nav-item"><a class="nav-link" href="{% url 'patients:list' %}">Patients</a></li>
-        <li class="nav-item"><a class="nav-link" href="{% url 'reports:list' %}">Reports</a></li>
->>>>>>> c73d3ec7
       </ul>
 
       <!-- Right-aligned actions (JS can mount auth/user menu here) -->
